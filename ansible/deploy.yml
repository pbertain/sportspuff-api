--- conflicted
+++ resolved
@@ -200,15 +200,6 @@
         sudo docker-compose exec -T sports-service python scripts/update_schedules.py || true
       ignore_errors: yes
     
-<<<<<<< HEAD
-    - name: Copy systemd service and timer files to systemd directory
-      shell: |
-        cp {{ deployment_dir }}/sports-data-service/systemd/*.service /etc/systemd/system/
-        cp {{ deployment_dir }}/sports-data-service/systemd/*.timer /etc/systemd/system/
-        chmod 644 /etc/systemd/system/sports-*.{service,timer}
-      args:
-        creates: /etc/systemd/system/sports-schedule-update.service
-=======
     - name: Create systemd service and timer files for environment
       template:
         src: "{{ item.src }}"
@@ -225,7 +216,6 @@
           dest: "sports-live-poller-{{ deployment_env }}.service"
         - src: templates/sports-live-poller.timer.j2
           dest: "sports-live-poller-{{ deployment_env }}.timer"
->>>>>>> 004e1215
     
     - name: Reload systemd daemon
       systemd:
